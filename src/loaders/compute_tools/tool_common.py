--- conflicted
+++ resolved
@@ -585,20 +585,6 @@
     return genome_files[0]
 
 
-<<<<<<< HEAD
-=======
-FatalTuple = namedtuple(
-    "FatalTuple",
-    [
-        loader_common_names.FATAL_ID,
-        loader_common_names.FATAL_ERROR,
-        loader_common_names.FATAL_FILE,
-        loader_common_names.FATAL_STACKTRACE,
-    ]
-)
-
-
->>>>>>> 6eb00839
 def write_fatal_tuples_to_dict(fatal_tuples: List[FatalTuple], output_dir: Path):
     fatal_dict = {}
     for fatal_tuple in fatal_tuples:
