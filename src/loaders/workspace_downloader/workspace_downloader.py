"""
usage: workspace_downloader.py [-h] --workspace_id WORKSPACE_ID --collection COLLECTION --source_version SOURCE_VERSION [--root_dir ROOT_DIR]
                               [--kb_base_url KB_BASE_URL] [--workers WORKERS] [--token_filepath TOKEN_FILEPATH] [--keep_job_dir]

PROTOTYPE - Download genome files from the workspace service (WSS).

options:
  -h, --help            show this help message and exit

required named arguments:
  --workspace_id WORKSPACE_ID
                        Workspace addressed by the permanent ID
  --collection COLLECTION
                        Create a collection and link in data to that colleciton from the overall workspace source data dir
  --source_version SOURCE_VERSION
                        Create a source version and link in data to that colleciton from the overall workspace source data dir

optional arguments:
  --root_dir ROOT_DIR   Root directory. (default: /global/cfs/cdirs/kbase/collections)
  --kb_base_url KB_BASE_URL
                        KBase base URL, defaulting to prod (default: https://kbase.us/services/)
  --workers WORKERS     Number of workers for multiprocessing (default: 5)
  --token_filepath TOKEN_FILEPATH
                        A file path that stores KBase token
  --keep_job_dir        Keep SDK job directory after download task is completed

            
e.g.
PYTHONPATH=. python src/loaders/workspace_downloader/workspace_downloader.py --workspace_id 39795 --collection PMI --source_version 2023.1 --kb_base_url https://ci.kbase.us/services/ --keep_job_dir

NOTE:
NERSC file structure for WS:
/global/cfs/cdirs/kbase/collections/sourcedata/ -> WS -> workspace ID -> UPA -> .fa && .meta files 

e.g.
/global/cfs/cdirs/kbase/collections/sourcedata/WS -> 39795 -> 39795_10_1 -> 39795_10_1.fa 
                                                                         -> 39795_10_1.meta
                                                              39795_22_1 -> 39795_22_1.fa 
                                                                         -> 39795_22_1.meta
                                                     
"""
import argparse
import itertools
import json
import os
import shutil
import stat
import time
import uuid
from multiprocessing import Pool, Queue, cpu_count

import docker

from src.clients.AssemblyUtilClient import AssemblyUtil
from src.clients.workspaceClient import Workspace
from src.loaders.common import loader_common_names, loader_helper

# setup KB_AUTH_TOKEN as env or provide a token_filepath in --token_filepath
# export KB_AUTH_TOKEN="your-kb-auth-token"

# supported source of data
SOURCE = "WS"
# filtering applied to list objects
FILTER_OBJECTS_NAME_BY = "KBaseGenomeAnnotations.Assembly"


class Conf:
<<<<<<< HEAD
    def __init__(
        self,
        job_dir,
        output_dir,
        collection_source_dir,
        workers,
        kb_base_url,
        token_filepath,
    ):
=======
    def __init__(self, job_dir, output_dir, workers, kb_base_url, token_filepath):
        port = loader_helper.find_free_port()
        token = loader_helper.get_token(token_filepath)

>>>>>>> 160136b8
        self.start_callback_server(
            docker.from_env(), uuid.uuid4().hex, job_dir, kb_base_url, token, port
        )

        ws_url = os.path.join(kb_base_url, "ws")
        callback_url = "http://" + loader_helper.get_ip() + ":" + str(port)
        print("callback_url:", callback_url)

        self.ws = Workspace(ws_url, token=token)
        self.asu = AssemblyUtil(callback_url, token=token)
        self.queue = Queue()
        self.pth = output_dir
        self.job_dir = job_dir
        self.csd = collection_source_dir
        self.pools = Pool(workers, process_input, [self])

    def setup_callback_server_envs(self, job_dir, kb_base_url, token, port):
        # initiate env and vol
        env = {}
        vol = {}

        # used by the callback server
        env["KB_AUTH_TOKEN"] = token
        env["KB_BASE_URL"] = kb_base_url
        env["JOB_DIR"] = job_dir
        env["CALLBACK_PORT"] = port

        # setup volumes required for docker container
        docker_host = os.environ["DOCKER_HOST"]
        if docker_host.startswith("unix:"):
            docker_host = docker_host[5:]

        vol[job_dir] = {"bind": job_dir, "mode": "rw"}
        vol[docker_host] = {"bind": "/run/docker.sock", "mode": "rw"}

        return env, vol

    def start_callback_server(
        self, client, container_name, job_dir, kb_base_url, token, port
    ):
        env, vol = self.setup_callback_server_envs(job_dir, kb_base_url, token, port)
        self.container = client.containers.run(
            name=container_name,
            image=loader_common_names.CALLBACK_IMAGE_NAME,
            detach=True,
            network_mode="host",
            environment=env,
            volumes=vol,
        )
        time.sleep(2)

    def stop_callback_server(self):
        self.container.stop()
        self.container.remove()


def _make_output_dir(root_dir, source_data_dir, source, workspace_id):
    """Helper function that makes output directory for a specific collection under root directory."""
    output_dir = os.path.join(root_dir, source_data_dir, source, str(workspace_id))
    os.makedirs(output_dir, exist_ok=True)
    return output_dir


def _make_job_dir(root_dir, job_dir, username):
    """Helper function that create a job_dir for a user under root directory."""
    job_dir = os.path.join(root_dir, job_dir, username)
    os.makedirs(job_dir, exist_ok=True)
    # only user can cread, write, or execute
    os.chmod(job_dir, stat.S_IRWXU)
    return job_dir


def _make_collection_source_dir(root_dir, source_data_dir, collection, source_version):
    """
    Helper function that create a collection & source version and link in data
    to that colleciton from the overall workspace source data dir.
    """
    collection_source_dir = os.path.join(
        root_dir, source_data_dir, collection, source_version
    )
    os.makedirs(collection_source_dir, exist_ok=True)
    return collection_source_dir


def _list_objects_params(wsid, min_id, max_id, type_str):
    """Helper function that creats params needed for list_objects function."""
    params = {
        "ids": [wsid],
        "minObjectID": min_id,
        "maxObjectID": max_id,
        "type": type_str,
    }
    return params


def _process_object_info(obj_info):
    """
    "upa", "name", "type", and "timestamp info will be extracted from object info and save as a dict."
    {
        "upa": "790541/67/2",
        "name": <copy object name from object info>
        "type": <copy object type from object info>
        "timestamp": <copy timestamp from object info>
    }
    """
    res_dict = {}
    res_dict["upa"] = "{6}/{0}/{4}".format(*obj_info)
    res_dict["name"] = obj_info[1]
    res_dict["type"] = obj_info[2]
    res_dict["timestamp"] = obj_info[3]
    return res_dict


def list_objects(wsid, conf, filter_objects_name_by, batch_size=10000):
    """
    List all objects information given a workspace ID.
    """
    if batch_size > 10000:
        raise ValueError("Maximum value for listing workspace objects is 10000")

    maxObjectID = conf.ws.get_workspace_info({"id": wsid})[4]
    batch_input = [
        [idx + 1, idx + batch_size] for idx in range(0, maxObjectID, batch_size)
    ]
    objs = [
        conf.ws.list_objects(
            _list_objects_params(wsid, min_id, max_id, filter_objects_name_by)
        )
        for min_id, max_id in batch_input
    ]
    res_objs = list(itertools.chain.from_iterable(objs))
    return res_objs


def process_input(conf):
    """
    Download .fa and .meta files from workspace and save a copy under output_dir.
    """
    while True:
        task = conf.queue.get(block=True)
        if not task:
            print("Stopping")
            break
        upa, obj_info = task

        # cfn points to the assembly file outside of the container
        # get_assembly_as_fasta writes the file to /kb/module/workdir/tmp/<filename> inside the container.
        # workdir is shared between the container and the external file system
        # Any file path get_assembly_as_fasta returns will be relative to inside the container, and so is not useful for this script

        cfn = os.path.join(conf.job_dir, "workdir/tmp", upa)
        # upa file is downloaded to cfn
        conf.asu.get_assembly_as_fasta({"ref": upa.replace("_", "/"), "filename": upa})

        # each upa in output_dir as a seperate directory
        dstd = os.path.join(conf.pth, upa)
        os.makedirs(dstd, exist_ok=True)

        dst = os.path.join(dstd, f"{upa}.fa")
        # Hard link .fa file from job_dir to output_dir in WS
        os.link(cfn, dst)

        metafile = os.path.join(dstd, f"{upa}.meta")
        # save meta file with relevant object_info
        with open(metafile, "w", encoding="utf8") as json_file:
            json.dump(_process_object_info(obj_info), json_file, indent=2)

        # remove pre-exsit soft links and reset
        csd_upa_dir = os.path.join(conf.csd, upa)
        if os.path.exists(csd_upa_dir):
            shutil.rmtree(csd_upa_dir)
        os.makedirs(csd_upa_dir)

        # soft link .fa file and meta file
        # from sourcedata/WS/<wsid>/<upa> to sourcedata/collection/soure_version/<upa>
        os.symlink(dst, os.path.join(csd_upa_dir, f"{upa}.fa"))
        os.symlink(metafile, os.path.join(csd_upa_dir, f"{upa}.meta"))

        print("Completed %s" % (upa))


def main():
    parser = argparse.ArgumentParser(
        description="PROTOTYPE - Download genome files from the workspace service (WSS).",
        formatter_class=loader_helper.ExplicitDefaultsHelpFormatter,
    )

    required = parser.add_argument_group("required named arguments")
    optional = parser.add_argument_group("optional arguments")

    # Required flag argument
    required.add_argument(
        "--workspace_id",
        required=True,
        type=int,
        help="Workspace addressed by the permanent ID",
    )
    required.add_argument(
        "--collection",
        required=True,
        type=str,
        help="Create a collection and link in data to that colleciton from the overall workspace source data dir",
    )
    required.add_argument(
        "--source_version",
        required=True,
        type=str,
        help="Create a source version and link in data to that colleciton from the overall workspace source data dir",
    )

    # Optional argument
    optional.add_argument(
        "--root_dir",
        type=str,
        default=loader_common_names.ROOT_DIR,
        help="Root directory.",
    )
    optional.add_argument(
        "--kb_base_url",
        type=str,
        default=loader_common_names.KB_BASE_URL_DEFAULT,
        help="KBase base URL, defaulting to prod",
    )
    optional.add_argument(
        "--workers",
        type=int,
        default=5,
        help="Number of workers for multiprocessing",
    )
    optional.add_argument(
        "--token_filepath",
        type=str,
        help="A file path that stores KBase token",
    )
    optional.add_argument(
        "--keep_job_dir",
        action="store_true",
        help="Keep SDK job directory after download task is completed",
    )

    args = parser.parse_args()
    if args.workspace_id <= 0:
        parser.error(f"workspace_id needs to be > 0")
    if args.workers < 1 or args.workers > cpu_count():
        parser.error(f"minimum worker is 1 and maximum worker is {cpu_count()}")

    (
        workspace_id,
        collection,
        source_version,
        root_dir,
        kb_base_url,
        workers,
        token_filepath,
        keep_job_dir,
    ) = (
        args.workspace_id,
        args.collection,
        args.source_version,
        args.root_dir,
        args.kb_base_url,
        args.workers,
        args.token_filepath,
        args.keep_job_dir,
    )

    uid = os.getuid()
    username = os.getlogin()

    job_dir = _make_job_dir(root_dir, loader_common_names.SDK_JOB_DIR, username)
    output_dir = _make_output_dir(
        root_dir, loader_common_names.SOURCE_DATA_DIR, SOURCE, workspace_id
    )
    collection_source_dir = _make_collection_source_dir(
        root_dir, loader_common_names.SOURCE_DATA_DIR, collection, source_version
    )

    proc = None
    conf = None

    try:
        # start podman service
        proc = loader_helper.start_podman_service(uid)
    except Exception as e:
        raise Exception("Podman service failed to start") from e
    else:
        # set up conf and start callback server
<<<<<<< HEAD
        conf = Conf(
            job_dir,
            output_dir,
            collection_source_dir,
            workers,
            kb_base_url,
            token_filepath,
        )
=======
        conf = Conf(job_dir, output_dir, workers, kb_base_url, token_filepath)
        objs = list_objects(workspace_id, conf, FILTER_OBJECTS_NAME_BY)
>>>>>>> 160136b8

        for obj_info in objs:
            upa = "{6}_{0}_{4}".format(*obj_info)
            upa_dir = os.path.join(output_dir, upa)
            if os.path.isdir(upa_dir) and loader_helper.is_upa_info_complete(upa_dir):
                continue

            # remove legacy upa_dir to avoid FileExistsError in hard link
            if os.path.isdir(upa_dir):
                shutil.rmtree(upa_dir)
            conf.queue.put([upa, obj_info])

        for i in range(workers + 1):
            conf.queue.put(None)

        conf.pools.close()
        conf.pools.join()

    finally:
        # stop callback server if it is on
        if conf:
            conf.stop_callback_server()

        # stop podman service if it is on
        if proc:
            proc.terminate()

    if not keep_job_dir:
        shutil.rmtree(job_dir)


if __name__ == "__main__":
    main()<|MERGE_RESOLUTION|>--- conflicted
+++ resolved
@@ -65,7 +65,6 @@
 
 
 class Conf:
-<<<<<<< HEAD
     def __init__(
         self,
         job_dir,
@@ -75,12 +74,9 @@
         kb_base_url,
         token_filepath,
     ):
-=======
-    def __init__(self, job_dir, output_dir, workers, kb_base_url, token_filepath):
         port = loader_helper.find_free_port()
         token = loader_helper.get_token(token_filepath)
 
->>>>>>> 160136b8
         self.start_callback_server(
             docker.from_env(), uuid.uuid4().hex, job_dir, kb_base_url, token, port
         )
@@ -250,7 +246,7 @@
 
         # remove pre-exsit soft links and reset
         csd_upa_dir = os.path.join(conf.csd, upa)
-        if os.path.exists(csd_upa_dir):
+        if os.path.isdir(csd_upa_dir):
             shutil.rmtree(csd_upa_dir)
         os.makedirs(csd_upa_dir)
 
@@ -368,7 +364,6 @@
         raise Exception("Podman service failed to start") from e
     else:
         # set up conf and start callback server
-<<<<<<< HEAD
         conf = Conf(
             job_dir,
             output_dir,
@@ -377,10 +372,7 @@
             kb_base_url,
             token_filepath,
         )
-=======
-        conf = Conf(job_dir, output_dir, workers, kb_base_url, token_filepath)
         objs = list_objects(workspace_id, conf, FILTER_OBJECTS_NAME_BY)
->>>>>>> 160136b8
 
         for obj_info in objs:
             upa = "{6}_{0}_{4}".format(*obj_info)
