--- conflicted
+++ resolved
@@ -253,8 +253,6 @@
 
         return latest_task
 
-
-
     def __init__(self, kbase_collection, load_ver, tool, source_data_dir, root_dir=loader_common_names.ROOT_DIR):
         """
         Initialize the task manager.
@@ -304,15 +302,7 @@
 
             return True
 
-<<<<<<< HEAD
         if latest_task_status in [JobStatus.FAILED, JobStatus.CANCELLED]:
-=======
-        if latest_task['source_data_dir'] != self.source_data_dir:
-            raise PreconditionError(
-                f'There is a previous run of the same tool and load version with a different source data directory.')
-
-        if latest_task_status in [JobStatus.FAILED, JobStatus.CANCELLED, JobStatus.TIMEOUT]:
->>>>>>> b07c7e04
             print(f'The tool and load version have been run before, '
                   f'and the most recent status is {str(latest_task_status)}.'
                   f'Resuming progress from the previous run.')
