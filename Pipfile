--- conflicted
+++ resolved
@@ -13,11 +13,8 @@
 requests = "==2.28.1"
 tomli = "==2.0.1"
 jinja-cli = "==1.2.2"
-<<<<<<< HEAD
 pandas = "==1.5.1"
-=======
 aioarango = "==1.0.0"
->>>>>>> 40ade374
 
 [dev-packages]
 pytest = "==7.1.3"
