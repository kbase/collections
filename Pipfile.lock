--- conflicted
+++ resolved
@@ -1,11 +1,7 @@
 {
     "_meta": {
         "hash": {
-<<<<<<< HEAD
-            "sha256": "0d25ee683d474f151b2644876db622b2b534cbf238e0442ca14d2f4f8ad54205"
-=======
-            "sha256": "d442d9727470ee175f3fbac2f669d7dfa93dd6eb65122021ed24059082371704"
->>>>>>> 40ade374
+            "sha256": "eb277c6eaf27a8e41f969ae9ca1b16b04631d9159ee5d666f2c03e82b46a7ed0"
         },
         "pipfile-spec": 6,
         "requires": {
@@ -681,13 +677,6 @@
         },
         "requests-toolbelt": {
             "hashes": [
-<<<<<<< HEAD
-                "sha256:18565aa58116d9951ac39baa288d3adb5b3ff975c4f25eee78555d89e8f247f7",
-                "sha256:62e09f7ff5ccbda92772a29f394a49c3ad6cb181d568b1337626b2abb628a63d"
-            ],
-            "markers": "python_version >= '2.7' and python_version not in '3.0, 3.1, 3.2, 3.3'",
-            "version": "==0.10.1"
-=======
                 "sha256:380606e1d10dc85c3bd47bf5a6095f815ec007be7a8b69c878507068df059e6f",
                 "sha256:968089d4584ad4ad7c171454f0a5c6dac23971e9472521ea3b6d49d610aa6fc0"
             ],
@@ -703,7 +692,6 @@
                 "sha256:a86d6e1f5b1dc238b218b012df0aa79409667bb209e58da56d0b94704e712a97"
             ],
             "version": "==1.5.0"
->>>>>>> 40ade374
         },
         "setuptools": {
             "hashes": [
